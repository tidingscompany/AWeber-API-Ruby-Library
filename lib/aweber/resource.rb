module AWeber
  # Base class for all entries. All resources have the following attributes:
  #
  # - +id+
  # - +http_etag+ (aliased as +etag+)
  # - +self_link+ (aliased as +link+)
  # - +resource_type_link+ (aliased as +resource_type+)
  #
  # Resources also have attributes based on their the type of resource it is.
  # To see a full list of attributes per resource, visit
  # http://labs.aweber.com/docs/reference/1.0/reference.
  #
  class Resource
    extend Forwardable
    include Comparable

    class << self
      attr_accessor :writable_attrs
      attr_accessor :path
      
      def basepath(path)
        @path = path
      end
      
      # Works the same as +alias_method+, but for attributes created via
      # +attr*+ methods.
      #
      def alias_attribute(alias_, attribute)
        alias_method alias_, attribute
      end
      
      # Defines an attribute that it either read only or writable.
      # 
      # == Example:
      # 
      #   # Read-only
      #   api_attr :name
      # 
      #   # Writable
      #   api_attr :name, :writable => true
      # 
      # If an attribute is writable it will be sent with the request when
      # +save+ is called.
      # 
      def api_attr(attr_, opts={})
        if opts[:writable]
          attr_accessor attr_
          @writable_attrs ||= []
          @writable_attrs << attr_
        else
          attr_reader attr_
        end
      end
      
      def has_one(name)
        define_method(name) do
          ivar = instance_variable_get("@#{name}")
          return ivar if ivar
          
          resource_link = instance_variable_get("@#{name}_link")
          klass         = AWeber.get_class(:"#{name}s")
          collection    = klass.new(client, client.get(resource_link))
          instance_variable_set("@#{name}", collection)
        end
      end

      # Creates a lazy loaded method which will retrieve and create a 
      # collection of +name+ of objects.
      #
      # @param [Symbol] name name of the collection method
      # @return [AWeber::Collection] Collection of +name+ objects
      #
      # @example
      #   class Account
      #     attr_reader :lists_collection_link
      #     collection  :lists
      #   end
      #
      #   #=> Account.new(...).lists #=> <AWeber::Collection>
      #
      def has_many(name)
        define_method(name) do
          ivar = instance_variable_get("@#{name}")
          return ivar if ivar

          resource_link = instance_variable_get("@#{name}_collection_link")
          klass         = AWeber.get_class(name)
          response      = client.get(resource_link).merge(:parent => self)
          collection    = Collection.new(client, klass, response)
          instance_variable_set("@#{name}", collection)
        end
      end
    end

    api_attr :id
    api_attr :http_etag
    api_attr :self_link
    api_attr :resource_type_link

    alias_attribute :etag, :http_etag
    alias_attribute :link, :self_link
    alias_attribute :resource_type, :resource_type_link
    
    def_delegators :client, :get, :post, :put

    attr_reader :parent

    def initialize(client, data={})
      @client = client
      data.each do |key, value|
        instance_variable_set("@#{key}", value) if respond_to? key
      end
    end
    
    def delete
      client.delete(@self_link)
    end
    
    def save
      body = writable_attrs.inject({}) do |body, attr_|
        body[attr_] = send(attr_)
        body
      end
      client.put(self_link, body)
    end
    
    def writable_attrs
      self.class.writable_attrs ||= {}
    end

    def <=>(other)
      @id <=> other.id
    end
    
<<<<<<< HEAD
    def inspect
      "#<#{self.class.to_s} id=#{id}>"
=======
    def path
      parent and "#{parent.path}/#{id}" or id.to_s
    end
    
    def inspect
      %(#<AWeber::Resources::#{self.class} id="#{id}" />)
>>>>>>> 16f6d335
    end

  private

    def client
      @client
    end

  end
end<|MERGE_RESOLUTION|>--- conflicted
+++ resolved
@@ -132,17 +132,12 @@
       @id <=> other.id
     end
     
-<<<<<<< HEAD
-    def inspect
-      "#<#{self.class.to_s} id=#{id}>"
-=======
     def path
       parent and "#{parent.path}/#{id}" or id.to_s
     end
     
     def inspect
       %(#<AWeber::Resources::#{self.class} id="#{id}" />)
->>>>>>> 16f6d335
     end
 
   private
